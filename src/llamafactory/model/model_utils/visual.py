# Copyright 2024 HuggingFace Inc. and the LlamaFactory team.
#
# This code is inspired by the HuggingFace's Transformers library.
# https://github.com/huggingface/transformers/blob/v4.40.0/src/transformers/models/llava/modeling_llava.py
#
# Licensed under the Apache License, Version 2.0 (the "License");
# you may not use this file except in compliance with the License.
# You may obtain a copy of the License at
#
#     http://www.apache.org/licenses/LICENSE-2.0
#
# Unless required by applicable law or agreed to in writing, software
# distributed under the License is distributed on an "AS IS" BASIS,
# WITHOUT WARRANTIES OR CONDITIONS OF ANY KIND, either express or implied.
# See the License for the specific language governing permissions and
# limitations under the License.

from dataclasses import dataclass
from typing import TYPE_CHECKING, Dict, List, Optional, Sequence, Set, Tuple, Union

import torch
import transformers
import transformers.models
from transformers.activations import ACT2FN

from ...extras import logging


if TYPE_CHECKING:
    from transformers import LlavaConfig, PretrainedConfig, PreTrainedModel, ProcessorMixin

    from ...hparams import FinetuningArguments, ModelArguments


logger = logging.get_logger(__name__)
transformers_logger = transformers.utils.logging.get_logger(__name__)


@dataclass
class CompositeModel:
    model_type: str
    projector_key: str
    vision_model_keys: List[str]
    language_model_keys: List[str]

    def get_projector(self, module: "torch.nn.Module") -> "torch.nn.Module":
        for key in self.projector_key.split("."):
            module = getattr(module, key)

        return module


COMPOSITE_MODELS: Dict[str, "CompositeModel"] = {}


def _register_composite_model(
    model_type: str,
    projector_key: Optional[str] = None,
    vision_model_keys: Optional[List[str]] = None,
    language_model_keys: Optional[List[str]] = None,
):
    projector_key = projector_key or "multi_modal_projector"
    vision_model_keys = vision_model_keys or ["vision_tower"]
    language_model_keys = language_model_keys or ["language_model"]
    COMPOSITE_MODELS[model_type] = CompositeModel(
        model_type=model_type,
        projector_key=projector_key,
        vision_model_keys=vision_model_keys,
        language_model_keys=language_model_keys,
    )


class LlavaMultiModalProjectorForYiVL(torch.nn.Module):
    def __init__(self, config: "LlavaConfig") -> None:
        super().__init__()

        self.config = config
        if config is None:
            return

        self.linear_1 = torch.nn.Linear(config.vision_config.hidden_size, config.text_config.hidden_size, bias=True)
        self.linear_2 = torch.nn.LayerNorm(config.text_config.hidden_size, bias=True)
        self.linear_3 = torch.nn.Linear(config.text_config.hidden_size, config.text_config.hidden_size, bias=True)
        self.linear_4 = torch.nn.LayerNorm(config.text_config.hidden_size, bias=True)
        self.act = ACT2FN[config.projector_hidden_act]

    def forward(self, image_features: "torch.Tensor") -> "torch.Tensor":
        hidden_states = self.linear_1(image_features)
        hidden_states = self.linear_2(hidden_states)
        hidden_states = self.act(hidden_states)
        hidden_states = self.linear_3(hidden_states)
        hidden_states = self.linear_4(hidden_states)
        if hidden_states.dtype == torch.float32:
            if torch.is_autocast_enabled():
                target_dtype = torch.get_autocast_gpu_dtype()
            elif hasattr(self.config, "_pre_quantization_dtype"):
                target_dtype = self.config._pre_quantization_dtype
            else:
                target_dtype = self.linear_1.weight.dtype

            transformers_logger.warning_once("The hidden states seems to be silently casted in float32.")
            hidden_states = hidden_states.to(target_dtype)

        return hidden_states


class LlavaMultiModalProjectorForYiVLForVLLM(LlavaMultiModalProjectorForYiVL):
    def __init__(self, vision_hidden_size: int, text_hidden_size: int, projector_hidden_act: str) -> None:
        super().__init__(config=None)

        self.linear_1 = torch.nn.Linear(vision_hidden_size, text_hidden_size, bias=True)
        self.linear_2 = torch.nn.LayerNorm(text_hidden_size, bias=True)
        self.linear_3 = torch.nn.Linear(text_hidden_size, text_hidden_size, bias=True)
        self.linear_4 = torch.nn.LayerNorm(text_hidden_size, bias=True)
        self.act = ACT2FN[projector_hidden_act]


def autocast_projector_dtype(model: "PreTrainedModel", model_args: "ModelArguments") -> None:
    r"""
    Casts projector output to half precision for fine-tuning quantized VLMs.
    """

    def _mm_projector_forward_post_hook(
        module: "torch.nn.Module", args: Tuple["torch.Tensor"], output: "torch.Tensor"
    ) -> "torch.Tensor":
        return output.to(model_args.compute_dtype)

    if getattr(model, "quantization_method", None):
        model_type = getattr(model.config, "model_type", None)
        if model_type in COMPOSITE_MODELS:
            mm_projector = COMPOSITE_MODELS[model_type].get_projector(model)
        else:
            return

        logger.info_rank0(f"Casting multimodal projector outputs in {model_args.compute_dtype}.")
        mm_projector.register_forward_hook(_mm_projector_forward_post_hook)


def configure_visual_model(config: "PretrainedConfig") -> None:
    r"""
    Patches VLMs before loading them.
    """
    if getattr(config, "text_config", None) and not getattr(config, "hidden_size", None):
        # required for ds zero3 and valuehead models
        setattr(config, "hidden_size", getattr(config.text_config, "hidden_size", None))

    if getattr(config, "is_yi_vl_derived_model", None):
        logger.info_rank0("Detected Yi-VL model, applying projector patch.")
        transformers.models.llava.modeling_llava.LlavaMultiModalProjector = LlavaMultiModalProjectorForYiVL


def get_forbidden_modules(config: "PretrainedConfig", finetuning_args: "FinetuningArguments") -> Set[str]:
    r"""
    Freezes vision tower and language model for VLM full/freeze tuning.
    """
    model_type = getattr(config, "model_type", None)
    forbidden_modules = set()
    if model_type in COMPOSITE_MODELS:
        if finetuning_args.freeze_vision_tower:
            vision_model_keys = COMPOSITE_MODELS[model_type].vision_model_keys
            logger.info_rank0(f"Set vision model not trainable: {vision_model_keys}.")
            forbidden_modules.update(vision_model_keys)

        if finetuning_args.freeze_multi_modal_projector:
            projector_key = COMPOSITE_MODELS[model_type].projector_key
            logger.info_rank0(f"Set multi model projector not trainable: {projector_key}.")
            forbidden_modules.add(projector_key)

        if finetuning_args.train_mm_proj_only:
            language_model_keys = COMPOSITE_MODELS[model_type].language_model_keys
            logger.info_rank0(f"Set language model not trainable: {language_model_keys}.")
            forbidden_modules.update(language_model_keys)

    elif model_type == "minicpmv":
        if finetuning_args.freeze_vision_tower:
            forbidden_modules.add("vpm")
            forbidden_modules.add("apm")
            forbidden_modules.add("resampler")
            forbidden_modules.add("tts")

    return forbidden_modules


def get_image_seqlen(config: "PretrainedConfig") -> int:
    r"""
    Computes the number of special tokens per image.
    """
    model_type = getattr(config, "model_type", None)
    if model_type == "llava":
        image_seqlen = (config.vision_config.image_size // config.vision_config.patch_size) ** 2
        if getattr(config, "vision_feature_select_strategy", "default") == "full":  # add [CLS] token
            image_seqlen += 1
    elif model_type == "paligemma":
        image_seqlen = config.vision_config.num_image_tokens
    else:
        image_seqlen = -1

    return image_seqlen


def get_patch_size(config: "PretrainedConfig", processor: "ProcessorMixin") -> int:
    r"""
    Computes the patch size of the vit.
    """
    patch_size = getattr(config.vision_config, "patch_size", getattr(processor, "patch_size", -1))
    return patch_size


def get_vision_feature_select_strategy(config: "PretrainedConfig", processor: "ProcessorMixin") -> int:
    r"""
    Get the vision_feature_select_strategy.
    """
    vision_feature_select_strategy = getattr(
        config, "vision_feature_select_strategy", getattr(processor, "vision_feature_select_strategy", "default")
    )
    return vision_feature_select_strategy


def patch_target_modules(
    config: "PretrainedConfig", finetuning_args: "FinetuningArguments", target_modules: Sequence[str]
) -> Union[str, List[str]]:
    r"""
    Freezes vision tower for VLM LoRA tuning.
    """
    model_type = getattr(config, "model_type", None)
    vit_model_type = getattr(getattr(config, "vision_config", None), "model_type", None)
    if finetuning_args.freeze_vision_tower:
<<<<<<< HEAD
        if model_type in ["llava", "llava_next", "llava_next_video", "paligemma", "video_llava"]:
            return "^(?!.*vision_tower).*(?:{}).*".format("|".join(target_modules))
        elif model_type == "mllama":
            return "^(?!.*vision_model).*(?:{}).*".format("|".join(target_modules))
        elif model_type == "qwen2_vl":
            return "^(?!.*visual).*(?:{}).*".format("|".join(target_modules))
        elif model_type == "minicpmv":
            return "^(?!.*vpm).*(?:{}).*".format("|".join(target_modules))
=======
        if model_type in COMPOSITE_MODELS:
            vision_model_keys = COMPOSITE_MODELS[model_type].vision_model_keys
            logger.info_rank0(f"Set vision model not trainable: {vision_model_keys}.")
            vision_model_keys = "|".join(vision_model_keys)
            target_modules = "|".join(target_modules)
            return f"^(?!.*{vision_model_keys}).*(?:{target_modules}).*"
>>>>>>> 93cc1f16
        else:
            return target_modules
    else:
        if model_type == "qwen2_vl":  # avoid attaching lora to Conv3D layer
            return "^(?!.*patch_embed).*(?:{}).*".format("|".join(target_modules))
        elif vit_model_type == "pixtral":
            return "^(?!.*patch_conv).*(?:{}).*".format("|".join(target_modules))
        else:
            return target_modules


_register_composite_model(
    model_type="llava",
)


_register_composite_model(
    model_type="llava_next",
)


_register_composite_model(
    model_type="llava_next_video",
)


_register_composite_model(
    model_type="paligemma",
)


_register_composite_model(
    model_type="video_llava",
)


_register_composite_model(
    model_type="mllama",
    vision_model_keys=["vision_model"],
)


_register_composite_model(
    model_type="qwen2_vl",
    projector_key="visual.merger",
    vision_model_keys=["visual.patch_embed", "visual.blocks"],
    language_model_keys=["model", "lm_head"],
)<|MERGE_RESOLUTION|>--- conflicted
+++ resolved
@@ -225,23 +225,12 @@
     model_type = getattr(config, "model_type", None)
     vit_model_type = getattr(getattr(config, "vision_config", None), "model_type", None)
     if finetuning_args.freeze_vision_tower:
-<<<<<<< HEAD
-        if model_type in ["llava", "llava_next", "llava_next_video", "paligemma", "video_llava"]:
-            return "^(?!.*vision_tower).*(?:{}).*".format("|".join(target_modules))
-        elif model_type == "mllama":
-            return "^(?!.*vision_model).*(?:{}).*".format("|".join(target_modules))
-        elif model_type == "qwen2_vl":
-            return "^(?!.*visual).*(?:{}).*".format("|".join(target_modules))
-        elif model_type == "minicpmv":
-            return "^(?!.*vpm).*(?:{}).*".format("|".join(target_modules))
-=======
         if model_type in COMPOSITE_MODELS:
             vision_model_keys = COMPOSITE_MODELS[model_type].vision_model_keys
             logger.info_rank0(f"Set vision model not trainable: {vision_model_keys}.")
             vision_model_keys = "|".join(vision_model_keys)
             target_modules = "|".join(target_modules)
             return f"^(?!.*{vision_model_keys}).*(?:{target_modules}).*"
->>>>>>> 93cc1f16
         else:
             return target_modules
     else:
